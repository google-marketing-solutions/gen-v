--- conflicted
+++ resolved
@@ -229,8 +229,4 @@
   new_blob = bucket.copy_blob(source_blob, bucket, destination)
   source_blob.delete()
 
-<<<<<<< HEAD
-  return "gs://" + new_blob.id[: -(len(str(new_blob.generation)) + 1)]
-=======
-  return 'gs://' + new_blob.id[:-(len(str(new_blob.generation)) + 1)]
->>>>>>> 3e1ce409
+  return "gs:/" + new_blob.id[: -(len(str(new_blob.generation)) + 1)]